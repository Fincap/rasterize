[package]
name = "rasterize"
<<<<<<< HEAD
version = "0.3.1"
=======
version = "0.3.2"
>>>>>>> e2713dd6
authors = ["Pavel Aslanov <asl.pavel@gmail.com>"]
description = "Simple and small 2D rendering library"
edition = "2021"
include = [
  "**/*.rs",
  "Cargo.toml",
  "README.md",
  "LICENSE",
  "data/squirrel.png",
]
homepage = "https://github.com/aslpavel/rasterize"
repository = "https://github.com/aslpavel/rasterize.git"
license = "MIT"
readme = "README.md"
keywords = ["2d", "rendering"]
categories = ["rendering"]

[features]
default = ["serde", "simd"]
simd = []
serde = ["dep:serde", "dep:serde_json"]

[dependencies]
tracing = "^0.1"
serde = { version = "1.0", features = ["rc", "derive"], optional = true }
serde_json = { version = "1.0", features = ["preserve_order"], optional = true }
png = { version = "^0.17", optional = true }

[dev-dependencies]
criterion = { version = "^0.4", features = ["html_reports"] }
tracing-subscriber = { version = "^0.3", features = ["env-filter"] }

[[bench]]
harness = false
name = "rasterize_bench"

[[bench]]
harness = false
name = "scene_bench"

[[bench]]
harness = false
name = "color_bench"


[[example]]
name = "scene"
required-features = ["serde"]<|MERGE_RESOLUTION|>--- conflicted
+++ resolved
@@ -1,10 +1,6 @@
 [package]
 name = "rasterize"
-<<<<<<< HEAD
-version = "0.3.1"
-=======
-version = "0.3.2"
->>>>>>> e2713dd6
+version = "0.3.3"
 authors = ["Pavel Aslanov <asl.pavel@gmail.com>"]
 description = "Simple and small 2D rendering library"
 edition = "2021"
